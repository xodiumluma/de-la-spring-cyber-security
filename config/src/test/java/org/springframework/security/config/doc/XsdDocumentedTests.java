/*
 * Copyright 2002-2022 the original author or authors.
 *
 * Licensed under the Apache License, Version 2.0 (the "License");
 * you may not use this file except in compliance with the License.
 * You may obtain a copy of the License at
 *
 *      https://www.apache.org/licenses/LICENSE-2.0
 *
 * Unless required by applicable law or agreed to in writing, software
 * distributed under the License is distributed on an "AS IS" BASIS,
 * WITHOUT WARRANTIES OR CONDITIONS OF ANY KIND, either express or implied.
 * See the License for the specific language governing permissions and
 * limitations under the License.
 */

package org.springframework.security.config.doc;

import java.io.File;
import java.io.IOException;
import java.nio.file.Files;
import java.nio.file.Path;
import java.util.ArrayList;
import java.util.Arrays;
import java.util.Collection;
import java.util.List;
import java.util.Map;
import java.util.Set;
import java.util.TreeMap;
import java.util.stream.Collectors;
import java.util.stream.Stream;

import org.apache.commons.lang.StringUtils;
import org.junit.jupiter.api.AfterEach;
import org.junit.jupiter.api.Test;

import org.springframework.core.io.ClassPathResource;
import org.springframework.security.config.http.SecurityFiltersAssertions;

import static org.assertj.core.api.Assertions.assertThat;

/**
 * Tests to ensure that the xsd is properly documented.
 *
 * @author Rob Winch
 * @author Josh Cummings
 */
public class XsdDocumentedTests {

	// @formatter:off
	Collection<String> ignoredIds = Arrays.asList("nsa-any-user-service",
			"nsa-any-user-service-parents",
			"nsa-authentication",
			"nsa-websocket-security",
			"nsa-ldap",
			"nsa-web",
			// deprecated and for removal
			"nsa-frame-options-strategy",
			"nsa-frame-options-ref",
			"nsa-frame-options-value",
			"nsa-frame-options-from-parameter");
	// @formatter:on

	String referenceLocation = "../docs/modules/ROOT/pages/servlet/appendix/namespace";

	String schema31xDocumentLocation = "org/springframework/security/config/spring-security-3.1.xsd";

	String schemaDocumentLocation = "org/springframework/security/config/spring-security-6.1.xsd";

	XmlSupport xml = new XmlSupport();

	@AfterEach
	public void close() throws IOException {
		this.xml.close();
	}

	@Test
	public void parseWhenLatestXsdThenAllNamedSecurityFiltersAreDefinedAndOrderedProperly() throws IOException {
		XmlNode root = this.xml.parse(this.schemaDocumentLocation);
		// @formatter:off
		List<String> nodes = root.child("schema")
				.map(XmlNode::children)
				.orElse(Stream.empty())
				.filter((node) -> "simpleType".equals(node.simpleName())
						&& "named-security-filter".equals(node.attribute("name")))
				.flatMap(XmlNode::children)
				.flatMap(XmlNode::children)
				.map((node) -> node.attribute("value"))
				.filter(StringUtils::isNotEmpty)
				.collect(Collectors.toList());
		// @formatter:on
		SecurityFiltersAssertions.assertEquals(nodes);
	}

	@Test
	public void parseWhen31XsdThenAllNamedSecurityFiltersAreDefinedAndOrderedProperly() throws IOException {
		// @formatter:off
		List<String> expected = Arrays.asList("FIRST",
				"CHANNEL_FILTER",
				"SECURITY_CONTEXT_FILTER",
				"CONCURRENT_SESSION_FILTER",
				"LOGOUT_FILTER",
				"X509_FILTER",
				"PRE_AUTH_FILTER",
				"CAS_FILTER",
				"FORM_LOGIN_FILTER",
				"OPENID_FILTER",
				"LOGIN_PAGE_FILTER",
				"DIGEST_AUTH_FILTER",
				"BASIC_AUTH_FILTER",
				"REQUEST_CACHE_FILTER",
				"SERVLET_API_SUPPORT_FILTER",
				"JAAS_API_SUPPORT_FILTER",
				"REMEMBER_ME_FILTER",
				"ANONYMOUS_FILTER",
				"SESSION_MANAGEMENT_FILTER",
				"EXCEPTION_TRANSLATION_FILTER",
				"FILTER_SECURITY_INTERCEPTOR",
				"SWITCH_USER_FILTER",
				"LAST");
		// @formatter:on
		XmlNode root = this.xml.parse(this.schema31xDocumentLocation);
		// @formatter:off
		List<String> nodes = root.child("schema")
				.map(XmlNode::children)
				.orElse(Stream.empty())
				.filter((node) -> "simpleType".equals(node.simpleName())
						&& "named-security-filter".equals(node.attribute("name")))
				.flatMap(XmlNode::children)
				.flatMap(XmlNode::children)
				.map((node) -> node.attribute("value"))
				.filter(StringUtils::isNotEmpty)
				.collect(Collectors.toList());
		// @formatter:on
		assertThat(nodes).isEqualTo(expected);
	}

	/**
	 * This will check to ensure that the expected number of xsd documents are found to
	 * ensure that we are validating against the current xsd document. If this test fails,
	 * all that is needed is to update the schemaDocument and the expected size for this
	 * test.
	 * @return
	 */
	@Test
	public void sizeWhenReadingFilesystemThenIsCorrectNumberOfSchemaFiles() throws IOException {
		ClassPathResource resource = new ClassPathResource(this.schemaDocumentLocation);
		// @formatter:off
		String[] schemas = resource.getFile()
				.getParentFile()
				.list((dir, name) -> name.endsWith(".xsd"));
		// @formatter:on
<<<<<<< HEAD
		assertThat(schemas.length)
				.withFailMessage("the count is equal to 23, if not then schemaDocument needs updating").isEqualTo(23);
=======
		assertThat(schemas.length).isEqualTo(22)
			.withFailMessage("the count is equal to 22, if not then schemaDocument needs updating");
>>>>>>> 92c82191
	}

	/**
	 * This uses a naming convention for the ids of the appendix to ensure that the entire
	 * appendix is documented. The naming convention for the ids is documented in
	 * {@link Element#getIds()}.
	 * @return
	 */
	@Test
	public void countReferencesWhenReviewingDocumentationThenEntireSchemaIsIncluded() throws IOException {
		Map<String, Element> elementsByElementName = this.xml.elementsByElementName(this.schemaDocumentLocation);
		// @formatter:off
		List<String> documentIds = namespaceLines()
				.filter((line) -> line.matches("\\[\\[(nsa-.*)\\]\\]"))
				.map((line) -> line.substring(2, line.length() - 2))
				.collect(Collectors.toList());
		Set<String> expectedIds = elementsByElementName.values()
				.stream()
				.flatMap((element) -> element.getIds().stream())
				.collect(Collectors.toSet());
		// @formatter:on
		documentIds.removeAll(this.ignoredIds);
		expectedIds.removeAll(this.ignoredIds);
		assertThat(documentIds).containsAll(expectedIds);
		assertThat(expectedIds).containsAll(documentIds);
	}

	/**
	 * This test ensures that any element that has children or parents contains a section
	 * that has links pointing to that documentation.
	 * @return
	 */
	@Test
	public void countLinksWhenReviewingDocumentationThenParentsAndChildrenAreCorrectlyLinked() throws IOException {
		Map<String, List<String>> docAttrNameToChildren = new TreeMap<>();
		Map<String, List<String>> docAttrNameToParents = new TreeMap<>();
		String docAttrName = null;
		Map<String, List<String>> currentDocAttrNameToElmt = null;
		List<String> lines = namespaceLines().collect(Collectors.toList());
		for (String line : lines) {
			if (line.matches("^\\[\\[.*\\]\\]$")) {
				String id = line.substring(2, line.length() - 2);
				if (id.endsWith("-children")) {
					docAttrName = id.substring(0, id.length() - 9);
					currentDocAttrNameToElmt = docAttrNameToChildren;
				}
				else if (id.endsWith("-parents")) {
					docAttrName = id.substring(0, id.length() - 8);
					currentDocAttrNameToElmt = docAttrNameToParents;
				}
				else if (id.endsWith("-attributes") || docAttrName != null && !id.startsWith(docAttrName)) {
					currentDocAttrNameToElmt = null;
					docAttrName = null;
				}
			}
			if (docAttrName != null && currentDocAttrNameToElmt != null) {
				String expression = ".*<<(nsa-.*),.*>>.*";
				if (line.matches(expression)) {
					String elmtId = line.replaceAll(expression, "$1");
					currentDocAttrNameToElmt.computeIfAbsent(docAttrName, (key) -> new ArrayList<>()).add(elmtId);
				}
				else {
					expression = ".*xref:.*#(nsa-.*)\\[.*\\]";
					if (line.matches(expression)) {
						String elmtId = line.replaceAll(expression, "$1");
						currentDocAttrNameToElmt.computeIfAbsent(docAttrName, (key) -> new ArrayList<>()).add(elmtId);
					}
				}
			}
		}
		Map<String, Element> elementNameToElement = this.xml.elementsByElementName(this.schemaDocumentLocation);
		Map<String, List<String>> schemaAttrNameToChildren = new TreeMap<>();
		Map<String, List<String>> schemaAttrNameToParents = new TreeMap<>();
		elementNameToElement.entrySet().stream().forEach((entry) -> {
			String key = "nsa-" + entry.getKey();
			if (this.ignoredIds.contains(key)) {
				return;
			}
			// @formatter:off
			List<String> parentIds = entry.getValue()
					.getAllParentElmts()
					.values()
					.stream()
					.filter((element) -> !this.ignoredIds.contains(element.getId()))
					.map((element) -> element.getId())
					.sorted()
					.collect(Collectors.toList());
			// @formatter:on
			if (!parentIds.isEmpty()) {
				schemaAttrNameToParents.put(key, parentIds);
			}
			// @formatter:off
			List<String> childIds = entry.getValue()
					.getAllChildElmts()
					.values()
					.stream()
					.filter((element) -> !this.ignoredIds.contains(element.getId())).map((element) -> element.getId())
					.sorted()
					.collect(Collectors.toList());
			// @formatter:on
			if (!childIds.isEmpty()) {
				schemaAttrNameToChildren.put(key, childIds);
			}
		});
		assertThat(docAttrNameToChildren)
			.describedAs(toString(docAttrNameToChildren) + "\n!=\n\n" + toString(schemaAttrNameToChildren))
			.containsExactlyInAnyOrderEntriesOf(schemaAttrNameToChildren);
		assertThat(docAttrNameToParents)
			.describedAs(toString(docAttrNameToParents) + "\n!=\n\n" + toString(schemaAttrNameToParents))
			.containsExactlyInAnyOrderEntriesOf(schemaAttrNameToParents);
	}

	private String toString(Map<?, ?> map) {
		StringBuffer buffer = new StringBuffer();
		map.forEach((k, v) -> {
			buffer.append(k);
			buffer.append("=");
			buffer.append(v);
			buffer.append("\n");
		});
		return buffer.toString();
	}

	/**
	 * This test checks each xsd element and ensures there is documentation for it.
	 * @return
	 */
	@Test
	public void countWhenReviewingDocumentationThenAllElementsDocumented() throws IOException {
		Map<String, Element> elementNameToElement = this.xml.elementsByElementName(this.schemaDocumentLocation);
		// @formatter:off
		String notDocElmtIds = elementNameToElement.values()
				.stream()
				.filter((element) -> StringUtils.isEmpty(element.getDesc())
						&& !this.ignoredIds.contains(element.getId()))
				.map((element) -> element.getId())
				.sorted()
				.collect(Collectors.joining("\n"));
		String notDocAttrIds = elementNameToElement.values()
				.stream()
				.flatMap((element) -> element.getAttrs().stream())
				.filter((element) -> StringUtils.isEmpty(element.getDesc())
						&& !this.ignoredIds.contains(element.getId()))
				.map((element) -> element.getId())
				.sorted()
				.collect(Collectors.joining("\n"));
		// @formatter:on
		assertThat(notDocElmtIds).isEmpty();
		assertThat(notDocAttrIds).isEmpty();
	}

	private Stream<String> namespaceLines() {
		return Stream.of(new File(this.referenceLocation).listFiles()).map(File::toPath).flatMap(this::fileLines);
	}

	private Stream<String> fileLines(Path path) {
		try {
			return Files.lines(path);
		}
		catch (Exception ex) {
			throw new RuntimeException(ex);
		}
	}

}<|MERGE_RESOLUTION|>--- conflicted
+++ resolved
@@ -150,13 +150,9 @@
 				.getParentFile()
 				.list((dir, name) -> name.endsWith(".xsd"));
 		// @formatter:on
-<<<<<<< HEAD
 		assertThat(schemas.length)
-				.withFailMessage("the count is equal to 23, if not then schemaDocument needs updating").isEqualTo(23);
-=======
-		assertThat(schemas.length).isEqualTo(22)
-			.withFailMessage("the count is equal to 22, if not then schemaDocument needs updating");
->>>>>>> 92c82191
+			.withFailMessage("the count is equal to 23, if not then schemaDocument needs updating")
+			.isEqualTo(23);
 	}
 
 	/**
