[[servlet-rememberme]]
= Remember-Me Authentication

[[remember-me-overview]]
Remember-me or persistent-login authentication refers to web sites being able to remember the identity of a principal between sessions.
This is typically accomplished by sending a cookie to the browser, with the cookie being detected during future sessions and causing automated login to take place.
Spring Security provides the necessary hooks for these operations to take place and has two concrete remember-me implementations.
One uses hashing to preserve the security of cookie-based tokens and the other uses a database or other persistent storage mechanism to store the generated tokens.

Note that both implementations require a `UserDetailsService`.
If you use an authentication provider that does not use a `UserDetailsService` (for example, the LDAP provider), it does not work unless you also have a `UserDetailsService` bean in your application context.


[[remember-me-hash-token]]
== Simple Hash-Based Token Approach
This approach uses hashing to achieve a useful remember-me strategy.
In essence, a cookie is sent to the browser upon successful interactive authentication, with the cookie being composed as follows:

[source,txt]
----
base64(username + ":" + expirationTime + ":" + algorithmName + ":"
algorithmHex(username + ":" + expirationTime + ":" password + ":" + key))

username:          As identifiable to the UserDetailsService
password:          That matches the one in the retrieved UserDetails
expirationTime:    The date and time when the remember-me token expires, expressed in milliseconds
key:               A private key to prevent modification of the remember-me token
algorithmName:     The algorithm used to generate and to verify the remember-me token signature
----

The remember-me token is valid only for the period specified and only if the username, password, and key do not change.
Notably, this has a potential security issue, in that a captured remember-me token is usable from any user agent until such time as the token expires.
This is the same issue as with digest authentication.
If a principal is aware that a token has been captured, they can easily change their password and immediately invalidate all remember-me tokens on issue.
If more significant security is needed, you should use the approach described in the next section.
Alternatively, remember-me services should not be used at all.

If you are familiar with the topics discussed in the chapter on xref:servlet/configuration/xml-namespace.adoc#ns-config[namespace configuration], you can enable remember-me authentication by adding the `<remember-me>` element:

[source,xml]
----
<http>
...
<remember-me key="myAppKey"/>
</http>
----

The `UserDetailsService` is normally selected automatically.
If you have more than one in your application context, you need to specify which one should be used with the `user-service-ref` attribute, where the value is the name of your `UserDetailsService` bean.

[[remember-me-persistent-token]]
== Persistent Token Approach
<<<<<<< HEAD
This approach is based on the article titled http://jaspan.com/improved_persistent_login_cookie_best_practice[http://jaspan.com/improved_persistent_login_cookie_best_practice], with some minor modifications. (Essentially, the username is not included in the cookie, to prevent exposing a valid login name unecessarily.
There is a discussion on this in the comments section of this article.)
To use the this approach with namespace configuration, supply a datasource reference:
=======
This approach is based on the article https://web.archive.org/web/20180819014446/http://jaspan.com/improved_persistent_login_cookie_best_practice[Improved Persistent Login Cookie Best Practice] with some minor modifications  footnote:[Essentially, the username is not included in the cookie, to prevent exposing a valid login name unecessarily.
There is a discussion on this in the comments section of this article.].
To use this approach with namespace configuration, you would supply a datasource reference:
>>>>>>> c7b739eb

[source,xml]
----
<http>
...
<remember-me data-source-ref="someDataSource"/>
</http>
----

The database should contain a `persistent_logins` table, created by using the following SQL (or equivalent):

[source,ddl]
----
create table persistent_logins (username varchar(64) not null,
								series varchar(64) primary key,
								token varchar(64) not null,
								last_used timestamp not null)
----

[[remember-me-impls]]
== Remember-Me Interfaces and Implementations
Remember-me is used with `UsernamePasswordAuthenticationFilter` and is implemented through hooks in the `AbstractAuthenticationProcessingFilter` superclass.
It is also used within `BasicAuthenticationFilter`.
The hooks invoke a concrete `RememberMeServices` at the appropriate times.
The following listing shows the interface:

[source,java]
----
Authentication autoLogin(HttpServletRequest request, HttpServletResponse response);

void loginFail(HttpServletRequest request, HttpServletResponse response);

void loginSuccess(HttpServletRequest request, HttpServletResponse response,
	Authentication successfulAuthentication);
----

See the Javadoc for {security-api-url}org/springframework/security/web/authentication/RememberMeServices.html[`RememberMeServices`] for a fuller discussion on what the methods do, although note that, at this stage, `AbstractAuthenticationProcessingFilter` calls only the `loginFail()` and `loginSuccess()` methods.
The `autoLogin()` method is called by `RememberMeAuthenticationFilter` whenever the `SecurityContextHolder` does not contain an `Authentication`.
This interface, therefore, provides the underlying remember-me implementation with sufficient notification of authentication-related events and delegates to the implementation whenever a candidate web request might contain a cookie and wish to be remembered.
This design allows any number of remember-me implementation strategies.

We have seen earlier that Spring Security provides two implementations.
We look at each of these in turn.

=== TokenBasedRememberMeServices
This implementation supports the simpler approach described in <<remember-me-hash-token>>.
`TokenBasedRememberMeServices` generates a `RememberMeAuthenticationToken`, which is processed by `RememberMeAuthenticationProvider`.
A `key` is shared between this authentication provider and the `TokenBasedRememberMeServices`.
In addition, `TokenBasedRememberMeServices` requires a `UserDetailsService`, from which it can retrieve the username and password for signature comparison purposes and generate the `RememberMeAuthenticationToken` to contain the correct `GrantedAuthority` instances.
`TokenBasedRememberMeServices` also implements Spring Security's `LogoutHandler` interface so that it can be used with `LogoutFilter` to have the cookie cleared automatically.

By default, this implementation uses the SHA-256 algorithm to encode the token signature.
To verify the token signature, the algorithm retrieved from `algorithmName` is parsed and used.
If no `algorithmName` is present, the default matching algorithm will be used, which is SHA-256.
You can specify different algorithms for signature encoding and for signature matching, this allows users to safely upgrade to a different encoding algorithm while still able to verify old ones if there is no `algorithmName` present.
To do that you can specify your customized `TokenBasedRememberMeServices` as a Bean and use it in the configuration.

[tabs]
======
Java::
+
[source,java,role="primary"]
----
@Bean
SecurityFilterChain securityFilterChain(HttpSecurity http, RememberMeServices rememberMeServices) throws Exception {
	http
			.authorizeHttpRequests((authorize) -> authorize
					.anyRequest().authenticated()
			)
			.rememberMe((remember) -> remember
				.rememberMeServices(rememberMeServices)
			);
	return http.build();
}

@Bean
RememberMeServices rememberMeServices(UserDetailsService userDetailsService) {
	RememberMeTokenAlgorithm encodingAlgorithm = RememberMeTokenAlgorithm.SHA256;
	TokenBasedRememberMeServices rememberMe = new TokenBasedRememberMeServices(myKey, userDetailsService, encodingAlgorithm);
	rememberMe.setMatchingAlgorithm(RememberMeTokenAlgorithm.MD5);
	return rememberMe;
}
----

XML::
+
[source,xml,role="secondary"]
----
<http>
  <remember-me services-ref="rememberMeServices"/>
</http>

<bean id="rememberMeServices" class=
"org.springframework.security.web.authentication.rememberme.TokenBasedRememberMeServices">
    <property name="userDetailsService" ref="myUserDetailsService"/>
    <property name="key" value="springRocks"/>
    <property name="matchingAlgorithm" value="MD5"/>
    <property name="encodingAlgorithm" value="SHA256"/>
</bean>
----
======

The following beans are required in an application context to enable remember-me services:

[tabs]
======
Java::
+
[source,java,role="primary"]
----
@Bean
RememberMeAuthenticationFilter rememberMeFilter() {
    RememberMeAuthenticationFilter rememberMeFilter = new RememberMeAuthenticationFilter();
    rememberMeFilter.setRememberMeServices(rememberMeServices());
    rememberMeFilter.setAuthenticationManager(theAuthenticationManager);
    return rememberMeFilter;
}

@Bean
TokenBasedRememberMeServices rememberMeServices() {
    TokenBasedRememberMeServices rememberMeServices = new TokenBasedRememberMeServices();
    rememberMeServices.setUserDetailsService(myUserDetailsService);
    rememberMeServices.setKey("springRocks");
    return rememberMeServices;
}

@Bean
RememberMeAuthenticationProvider rememberMeAuthenticationProvider() {
    RememberMeAuthenticationProvider rememberMeAuthenticationProvider = new RememberMeAuthenticationProvider();
    rememberMeAuthenticationProvider.setKey("springRocks");
    return rememberMeAuthenticationProvider;
}
----

XML::
+
[source,xml,role="secondary"]
----
<bean id="rememberMeFilter" class=
"org.springframework.security.web.authentication.rememberme.RememberMeAuthenticationFilter">
<property name="rememberMeServices" ref="rememberMeServices"/>
<property name="authenticationManager" ref="theAuthenticationManager" />
</bean>

<bean id="rememberMeServices" class=
"org.springframework.security.web.authentication.rememberme.TokenBasedRememberMeServices">
<property name="userDetailsService" ref="myUserDetailsService"/>
<property name="key" value="springRocks"/>
</bean>

<bean id="rememberMeAuthenticationProvider" class=
"org.springframework.security.authentication.RememberMeAuthenticationProvider">
<property name="key" value="springRocks"/>
</bean>
----
======

Remember to add your `RememberMeServices` implementation to your `UsernamePasswordAuthenticationFilter.setRememberMeServices()` property, include the `RememberMeAuthenticationProvider` in your `AuthenticationManager.setProviders()` list, and add `RememberMeAuthenticationFilter` into your `FilterChainProxy` (typically immediately after your `UsernamePasswordAuthenticationFilter`).


=== PersistentTokenBasedRememberMeServices
You can use this class in the same way as `TokenBasedRememberMeServices`, but it additionally needs to be configured with a `PersistentTokenRepository` to store the tokens.

* `InMemoryTokenRepositoryImpl` which is intended for testing only.
* `JdbcTokenRepositoryImpl` which stores the tokens in a database.

See <<remember-me-persistent-token>> for the database schema.<|MERGE_RESOLUTION|>--- conflicted
+++ resolved
@@ -50,15 +50,9 @@
 
 [[remember-me-persistent-token]]
 == Persistent Token Approach
-<<<<<<< HEAD
-This approach is based on the article titled http://jaspan.com/improved_persistent_login_cookie_best_practice[http://jaspan.com/improved_persistent_login_cookie_best_practice], with some minor modifications. (Essentially, the username is not included in the cookie, to prevent exposing a valid login name unecessarily.
-There is a discussion on this in the comments section of this article.)
-To use the this approach with namespace configuration, supply a datasource reference:
-=======
 This approach is based on the article https://web.archive.org/web/20180819014446/http://jaspan.com/improved_persistent_login_cookie_best_practice[Improved Persistent Login Cookie Best Practice] with some minor modifications  footnote:[Essentially, the username is not included in the cookie, to prevent exposing a valid login name unecessarily.
 There is a discussion on this in the comments section of this article.].
 To use this approach with namespace configuration, you would supply a datasource reference:
->>>>>>> c7b739eb
 
 [source,xml]
 ----
