--- conflicted
+++ resolved
@@ -60,18 +60,12 @@
 
 == Adding SecuritySocketAcceptorInterceptor
 
-<<<<<<< HEAD
 For Spring Security to work, we need to apply `SecuritySocketAcceptorInterceptor` to the `ServerRSocketFactory`.
 Doing so connects our `PayloadSocketAcceptorInterceptor` with the RSocket infrastructure.
-In a Spring Boot application, you can do this automatically by using `RSocketSecurityAutoConfiguration` with the following code:
-=======
-For Spring Security to work we need to apply `SecuritySocketAcceptorInterceptor` to the `ServerRSocketFactory`.
-This is what connects our `PayloadSocketAcceptorInterceptor` we created with the RSocket infrastructure.
 
 Spring Boot registers it automatically in `RSocketSecurityAutoConfiguration` when you include {gh-samples-url}/reactive/rsocket/hello-security/build.gradle[the correct dependencies].
 
 Or, if you are not using Boot's auto-configuration, you can register it manually in the following way:
->>>>>>> 59461d94
 
 [tabs]
 ======
