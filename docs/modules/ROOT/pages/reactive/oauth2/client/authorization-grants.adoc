[[oauth2Client-auth-grant-support]]
= Authorization Grant Support


[[oauth2Client-auth-code-grant]]
== Authorization Code

[NOTE]
Please refer to the OAuth 2.0 Authorization Framework for further details on the https://tools.ietf.org/html/rfc6749#section-1.3.1[Authorization Code] grant.


=== Obtaining Authorization

[NOTE]
Please refer to the https://tools.ietf.org/html/rfc6749#section-4.1.1[Authorization Request/Response] protocol flow for the Authorization Code grant.


=== Initiating the Authorization Request

The `OAuth2AuthorizationRequestRedirectWebFilter` uses a `ServerOAuth2AuthorizationRequestResolver` to resolve an `OAuth2AuthorizationRequest` and initiate the Authorization Code grant flow by redirecting the end-user's user-agent to the Authorization Server's Authorization Endpoint.

The primary role of the `ServerOAuth2AuthorizationRequestResolver` is to resolve an `OAuth2AuthorizationRequest` from the provided web request.
The default implementation `DefaultServerOAuth2AuthorizationRequestResolver` matches on the (default) path `+/oauth2/authorization/{registrationId}+` extracting the `registrationId` and using it to build the `OAuth2AuthorizationRequest` for the associated `ClientRegistration`.

Given the following Spring Boot 2.x properties for an OAuth 2.0 Client registration:

[source,yaml,attrs="-attributes"]
----
spring:
  security:
    oauth2:
      client:
        registration:
          okta:
            client-id: okta-client-id
            client-secret: okta-client-secret
            authorization-grant-type: authorization_code
            redirect-uri: "{baseUrl}/authorized/okta"
            scope: read, write
        provider:
          okta:
            authorization-uri: https://dev-1234.oktapreview.com/oauth2/v1/authorize
            token-uri: https://dev-1234.oktapreview.com/oauth2/v1/token
----

A request with the base path `/oauth2/authorization/okta` will initiate the Authorization Request redirect by the `OAuth2AuthorizationRequestRedirectWebFilter` and ultimately start the Authorization Code grant flow.

[NOTE]
The `AuthorizationCodeReactiveOAuth2AuthorizedClientProvider` is an implementation of `ReactiveOAuth2AuthorizedClientProvider` for the Authorization Code grant,
which also initiates the Authorization Request redirect by the `OAuth2AuthorizationRequestRedirectWebFilter`.

If the OAuth 2.0 Client is a https://tools.ietf.org/html/rfc6749#section-2.1[Public Client], then configure the OAuth 2.0 Client registration as follows:

[source,yaml,attrs="-attributes"]
----
spring:
  security:
    oauth2:
      client:
        registration:
          okta:
            client-id: okta-client-id
            client-authentication-method: none
            authorization-grant-type: authorization_code
            redirect-uri: "{baseUrl}/authorized/okta"
            ...
----

Public Clients are supported using https://tools.ietf.org/html/rfc7636[Proof Key for Code Exchange] (PKCE).
If the client is running in an untrusted environment (eg. native application or web browser-based application) and therefore incapable of maintaining the confidentiality of it's credentials, PKCE will automatically be used when the following conditions are true:

. `client-secret` is omitted (or empty)
. `client-authentication-method` is set to "none" (`ClientAuthenticationMethod.NONE`)

[TIP]
If the OAuth 2.0 Provider supports PKCE for https://tools.ietf.org/html/rfc6749#section-2.1[Confidential Clients], you may (optionally) configure it using `DefaultServerOAuth2AuthorizationRequestResolver.setAuthorizationRequestCustomizer(OAuth2AuthorizationRequestCustomizers.withPkce())`.

[[oauth2Client-auth-code-redirect-uri]]
The `DefaultServerOAuth2AuthorizationRequestResolver` also supports `URI` template variables for the `redirect-uri` using `UriComponentsBuilder`.

The following configuration uses all the supported `URI` template variables:

[source,yaml,attrs="-attributes"]
----
spring:
  security:
    oauth2:
      client:
        registration:
          okta:
            ...
            redirect-uri: "{baseScheme}://{baseHost}{basePort}{basePath}/authorized/{registrationId}"
            ...
----

[NOTE]
`+{baseUrl}+` resolves to `+{baseScheme}://{baseHost}{basePort}{basePath}+`

Configuring the `redirect-uri` with `URI` template variables is especially useful when the OAuth 2.0 Client is running behind a xref:features/exploits/http.adoc#http-proxy-server[Proxy Server].
This ensures that the `X-Forwarded-*` headers are used when expanding the `redirect-uri`.

=== Customizing the Authorization Request

One of the primary use cases a `ServerOAuth2AuthorizationRequestResolver` can realize is the ability to customize the Authorization Request with additional parameters above the standard parameters defined in the OAuth 2.0 Authorization Framework.

For example, OpenID Connect defines additional OAuth 2.0 request parameters for the https://openid.net/specs/openid-connect-core-1_0.html#AuthRequest[Authorization Code Flow] extending from the standard parameters defined in the https://tools.ietf.org/html/rfc6749#section-4.1.1[OAuth 2.0 Authorization Framework].
One of those extended parameters is the `prompt` parameter.

[NOTE]
OPTIONAL. Space delimited, case sensitive list of ASCII string values that specifies whether the Authorization Server prompts the End-User for reauthentication and consent. The defined values are: none, login, consent, select_account

The following example shows how to configure the `DefaultServerOAuth2AuthorizationRequestResolver` with a `Consumer<OAuth2AuthorizationRequest.Builder>` that customizes the Authorization Request for `oauth2Login()`, by including the request parameter `prompt=consent`.

[tabs]
======
Java::
+
[source,java,role="primary"]
----
@EnableWebFluxSecurity
public class OAuth2LoginSecurityConfig {

	@Autowired
	private ReactiveClientRegistrationRepository clientRegistrationRepository;

	@Bean
	public SecurityWebFilterChain securityWebFilterChain(ServerHttpSecurity http) {
		http
			.authorizeExchange(authorize -> authorize
				.anyExchange().authenticated()
			)
			.oauth2Login(oauth2 -> oauth2
				.authorizationRequestResolver(
					authorizationRequestResolver(this.clientRegistrationRepository)
				)
			);
		return http.build();
	}

	private ServerOAuth2AuthorizationRequestResolver authorizationRequestResolver(
			ReactiveClientRegistrationRepository clientRegistrationRepository) {

		DefaultServerOAuth2AuthorizationRequestResolver authorizationRequestResolver =
				new DefaultServerOAuth2AuthorizationRequestResolver(
						clientRegistrationRepository);
		authorizationRequestResolver.setAuthorizationRequestCustomizer(
				authorizationRequestCustomizer());

		return  authorizationRequestResolver;
	}

	private Consumer<OAuth2AuthorizationRequest.Builder> authorizationRequestCustomizer() {
		return customizer -> customizer
					.additionalParameters(params -> params.put("prompt", "consent"));
	}
}
----

Kotlin::
+
[source,kotlin,role="secondary"]
----
@EnableWebFluxSecurity
class SecurityConfig {

    @Autowired
    private lateinit var customClientRegistrationRepository: ReactiveClientRegistrationRepository

    @Bean
    fun securityFilterChain(http: ServerHttpSecurity): SecurityWebFilterChain {
        return http {
            authorizeExchange {
                authorize(anyExchange, authenticated)
            }
            oauth2Login {
                authorizationRequestResolver = authorizationRequestResolver(customClientRegistrationRepository)
            }
        }
    }

    private fun authorizationRequestResolver(
            clientRegistrationRepository: ReactiveClientRegistrationRepository): ServerOAuth2AuthorizationRequestResolver {
        val authorizationRequestResolver = DefaultServerOAuth2AuthorizationRequestResolver(
                clientRegistrationRepository)
        authorizationRequestResolver.setAuthorizationRequestCustomizer(
                authorizationRequestCustomizer())
        return authorizationRequestResolver
    }

    private fun authorizationRequestCustomizer(): Consumer<OAuth2AuthorizationRequest.Builder> {
        return Consumer { customizer ->
            customizer
                .additionalParameters { params -> params["prompt"] = "consent" }
        }
    }
}
----
======

For the simple use case, where the additional request parameter is always the same for a specific provider, it may be added directly in the `authorization-uri` property.

For example, if the value for the request parameter `prompt` is always `consent` for the provider `okta`, than simply configure as follows:

[source,yaml]
----
spring:
  security:
    oauth2:
      client:
        provider:
          okta:
            authorization-uri: https://dev-1234.oktapreview.com/oauth2/v1/authorize?prompt=consent
----

The preceding example shows the common use case of adding a custom parameter on top of the standard parameters.
Alternatively, if your requirements are more advanced, you can take full control in building the Authorization Request URI by simply overriding the `OAuth2AuthorizationRequest.authorizationRequestUri` property.

[TIP]
`OAuth2AuthorizationRequest.Builder.build()` constructs the `OAuth2AuthorizationRequest.authorizationRequestUri`, which represents the Authorization Request URI including all query parameters using the `application/x-www-form-urlencoded` format.

The following example shows a variation of `authorizationRequestCustomizer()` from the preceding example, and instead overrides the `OAuth2AuthorizationRequest.authorizationRequestUri` property.

[tabs]
======
Java::
+
[source,java,role="primary"]
----
private Consumer<OAuth2AuthorizationRequest.Builder> authorizationRequestCustomizer() {
	return customizer -> customizer
			.authorizationRequestUri(uriBuilder -> uriBuilder
					.queryParam("prompt", "consent").build());
}
----

Kotlin::
+
[source,kotlin,role="secondary"]
----
private fun authorizationRequestCustomizer(): Consumer<OAuth2AuthorizationRequest.Builder> {
    return Consumer { customizer: OAuth2AuthorizationRequest.Builder ->
        customizer
                .authorizationRequestUri { uriBuilder: UriBuilder ->
                    uriBuilder
                            .queryParam("prompt", "consent").build()
                }
    }
}
----
======


=== Storing the Authorization Request

The `ServerAuthorizationRequestRepository` is responsible for the persistence of the `OAuth2AuthorizationRequest` from the time the Authorization Request is initiated to the time the Authorization Response is received (the callback).

[TIP]
The `OAuth2AuthorizationRequest` is used to correlate and validate the Authorization Response.

The default implementation of `ServerAuthorizationRequestRepository` is `WebSessionOAuth2ServerAuthorizationRequestRepository`, which stores the `OAuth2AuthorizationRequest` in the `WebSession`.

If you have a custom implementation of `ServerAuthorizationRequestRepository`, you may configure it as shown in the following example:

.ServerAuthorizationRequestRepository Configuration
[tabs]
======
Java::
+
[source,java,role="primary"]
----
@EnableWebFluxSecurity
public class OAuth2ClientSecurityConfig {

	@Bean
	public SecurityWebFilterChain securityWebFilterChain(ServerHttpSecurity http) {
		http
			.oauth2Client(oauth2 -> oauth2
				.authorizationRequestRepository(this.authorizationRequestRepository())
				...
			);
		return http.build();
	}
}
----

Kotlin::
+
[source,kotlin,role="secondary"]
----
@EnableWebFluxSecurity
class OAuth2ClientSecurityConfig {

    @Bean
    fun securityFilterChain(http: ServerHttpSecurity): SecurityWebFilterChain {
        return http {
            oauth2Client {
                authorizationRequestRepository = authorizationRequestRepository()
            }
        }
    }
}
----
======

=== Requesting an Access Token

[NOTE]
Please refer to the https://tools.ietf.org/html/rfc6749#section-4.1.3[Access Token Request/Response] protocol flow for the Authorization Code grant.

The default implementation of `ReactiveOAuth2AccessTokenResponseClient` for the Authorization Code grant is `WebClientReactiveAuthorizationCodeTokenResponseClient`, which uses a `WebClient` for exchanging an authorization code for an access token at the Authorization Server’s Token Endpoint.

The `WebClientReactiveAuthorizationCodeTokenResponseClient` is quite flexible as it allows you to customize the pre-processing of the Token Request and/or post-handling of the Token Response.


=== Customizing the Access Token Request

If you need to customize the pre-processing of the Token Request, you can provide `WebClientReactiveAuthorizationCodeTokenResponseClient.setParametersConverter()` with a custom `Converter<OAuth2AuthorizationCodeGrantRequest, MultiValueMap<String, String>>`.
The default implementation builds a `MultiValueMap<String, String>` containing only the `grant_type` parameter of a standard https://tools.ietf.org/html/rfc6749#section-4.1.3[OAuth 2.0 Access Token Request] which is used to construct the request. Other parameters required by the Authorization Code grant are added directly to the body of the request by the `WebClientReactiveAuthorizationCodeTokenResponseClient`.
However, providing a custom `Converter`, would allow you to extend the standard Token Request and add custom parameter(s).

[TIP]
If you prefer to only add additional parameters, you can instead provide `WebClientReactiveAuthorizationCodeTokenResponseClient.addParametersConverter()` with a custom `Converter<OAuth2AuthorizationCodeGrantRequest, MultiValueMap<String, String>>` which constructs an aggregate `Converter`.

IMPORTANT: The custom `Converter` must return valid parameters of an OAuth 2.0 Access Token Request that is understood by the intended OAuth 2.0 Provider.


=== Customizing the Access Token Response

On the other end, if you need to customize the post-handling of the Token Response, you will need to provide `WebClientReactiveAuthorizationCodeTokenResponseClient.setBodyExtractor()` with a custom configured `BodyExtractor<Mono<OAuth2AccessTokenResponse>, ReactiveHttpInputMessage>` that is used for converting the OAuth 2.0 Access Token Response to an `OAuth2AccessTokenResponse`.
The default implementation provided by `OAuth2BodyExtractors.oauth2AccessTokenResponse()` parses the response and handles errors accordingly.

=== Customizing the `WebClient`

Alternatively, if your requirements are more advanced, you can take full control of the request/response by simply providing `WebClientReactiveAuthorizationCodeTokenResponseClient.setWebClient()` with a custom configured `WebClient`.

Whether you customize `WebClientReactiveAuthorizationCodeTokenResponseClient` or provide your own implementation of `ReactiveOAuth2AccessTokenResponseClient`, you’ll need to configure it as shown in the following example:

.Access Token Response Configuration
[tabs]
======
Java::
+
[source,java,role="primary"]
----
@EnableWebFluxSecurity
public class OAuth2ClientSecurityConfig {

	@Bean
	public SecurityWebFilterChain securityWebFilterChain(ServerHttpSecurity http) {
		http
			.oauth2Client(oauth2 -> oauth2
				.authenticationManager(this.authorizationCodeAuthenticationManager())
				...
			);
		return http.build();
	}

	private ReactiveAuthenticationManager authorizationCodeAuthenticationManager() {
		WebClientReactiveAuthorizationCodeTokenResponseClient accessTokenResponseClient =
				new WebClientReactiveAuthorizationCodeTokenResponseClient();
		...

		return new OAuth2AuthorizationCodeReactiveAuthenticationManager(accessTokenResponseClient);
	}
}
----

Kotlin::
+
[source,kotlin,role="secondary"]
----
@EnableWebFluxSecurity
class OAuth2ClientSecurityConfig {

    @Bean
    fun securityFilterChain(http: ServerHttpSecurity): SecurityWebFilterChain {
        return http {
            oauth2Client {
                authenticationManager = authorizationCodeAuthenticationManager()
            }
        }
    }

    private fun authorizationCodeAuthenticationManager(): ReactiveAuthenticationManager {
        val accessTokenResponseClient = WebClientReactiveAuthorizationCodeTokenResponseClient()
        ...

        return OAuth2AuthorizationCodeReactiveAuthenticationManager(accessTokenResponseClient)
    }
}
----
======


[[oauth2Client-refresh-token-grant]]
== Refresh Token

[NOTE]
Please refer to the OAuth 2.0 Authorization Framework for further details on the https://tools.ietf.org/html/rfc6749#section-1.5[Refresh Token].


=== Refreshing an Access Token

[NOTE]
Please refer to the https://tools.ietf.org/html/rfc6749#section-6[Access Token Request/Response] protocol flow for the Refresh Token grant.

The default implementation of `ReactiveOAuth2AccessTokenResponseClient` for the Refresh Token grant is `WebClientReactiveRefreshTokenTokenResponseClient`, which uses a `WebClient` when refreshing an access token at the Authorization Server’s Token Endpoint.

The `WebClientReactiveRefreshTokenTokenResponseClient` is quite flexible as it allows you to customize the pre-processing of the Token Request and/or post-handling of the Token Response.


=== Customizing the Access Token Request

If you need to customize the pre-processing of the Token Request, you can provide `WebClientReactiveRefreshTokenTokenResponseClient.setParametersConverter()` with a custom `Converter<OAuth2RefreshTokenGrantRequest, MultiValueMap<String, String>>`.
The default implementation builds a `MultiValueMap<String, String>` containing only the `grant_type` parameter of a standard https://tools.ietf.org/html/rfc6749#section-6[OAuth 2.0 Access Token Request] which is used to construct the request. Other parameters required by the Refresh Token grant are added directly to the body of the request by the `WebClientReactiveRefreshTokenTokenResponseClient`.
However, providing a custom `Converter`, would allow you to extend the standard Token Request and add custom parameter(s).

[TIP]
If you prefer to only add additional parameters, you can instead provide `WebClientReactiveRefreshTokenTokenResponseClient.addParametersConverter()` with a custom `Converter<OAuth2RefreshTokenGrantRequest, MultiValueMap<String, String>>` which constructs an aggregate `Converter`.

IMPORTANT: The custom `Converter` must return valid parameters of an OAuth 2.0 Access Token Request that is understood by the intended OAuth 2.0 Provider.


=== Customizing the Access Token Response

On the other end, if you need to customize the post-handling of the Token Response, you will need to provide `WebClientReactiveRefreshTokenTokenResponseClient.setBodyExtractor()` with a custom configured `BodyExtractor<Mono<OAuth2AccessTokenResponse>, ReactiveHttpInputMessage>` that is used for converting the OAuth 2.0 Access Token Response to an `OAuth2AccessTokenResponse`.
The default implementation provided by `OAuth2BodyExtractors.oauth2AccessTokenResponse()` parses the response and handles errors accordingly.

=== Customizing the `WebClient`

Alternatively, if your requirements are more advanced, you can take full control of the request/response by simply providing `WebClientReactiveRefreshTokenTokenResponseClient.setWebClient()` with a custom configured `WebClient`.

Whether you customize `WebClientReactiveRefreshTokenTokenResponseClient` or provide your own implementation of `ReactiveOAuth2AccessTokenResponseClient`, you’ll need to configure it as shown in the following example:

.Access Token Response Configuration
[tabs]
======
Java::
+
[source,java,role="primary"]
----
// Customize
ReactiveOAuth2AccessTokenResponseClient<OAuth2RefreshTokenGrantRequest> refreshTokenTokenResponseClient = ...

ReactiveOAuth2AuthorizedClientProvider authorizedClientProvider =
		ReactiveOAuth2AuthorizedClientProviderBuilder.builder()
				.authorizationCode()
				.refreshToken(configurer -> configurer.accessTokenResponseClient(refreshTokenTokenResponseClient))
				.build();

...

authorizedClientManager.setAuthorizedClientProvider(authorizedClientProvider);
----

Kotlin::
+
[source,kotlin,role="secondary"]
----
// Customize
val refreshTokenTokenResponseClient: ReactiveOAuth2AccessTokenResponseClient<OAuth2RefreshTokenGrantRequest> = ...

val authorizedClientProvider: ReactiveOAuth2AuthorizedClientProvider = ReactiveOAuth2AuthorizedClientProviderBuilder.builder()
        .authorizationCode()
        .refreshToken { it.accessTokenResponseClient(refreshTokenTokenResponseClient) }
        .build()

...

authorizedClientManager.setAuthorizedClientProvider(authorizedClientProvider)
----
======

[NOTE]
`ReactiveOAuth2AuthorizedClientProviderBuilder.builder().refreshToken()` configures a `RefreshTokenReactiveOAuth2AuthorizedClientProvider`,
which is an implementation of a `ReactiveOAuth2AuthorizedClientProvider` for the Refresh Token grant.

The `OAuth2RefreshToken` may optionally be returned in the Access Token Response for the `authorization_code` and `password` grant types.
If the `OAuth2AuthorizedClient.getRefreshToken()` is available and the `OAuth2AuthorizedClient.getAccessToken()` is expired, it will automatically be refreshed by the `RefreshTokenReactiveOAuth2AuthorizedClientProvider`.


[[oauth2Client-client-creds-grant]]
== Client Credentials

[NOTE]
Please refer to the OAuth 2.0 Authorization Framework for further details on the https://tools.ietf.org/html/rfc6749#section-1.3.4[Client Credentials] grant.


=== Requesting an Access Token

[NOTE]
Please refer to the https://tools.ietf.org/html/rfc6749#section-4.4.2[Access Token Request/Response] protocol flow for the Client Credentials grant.

The default implementation of `ReactiveOAuth2AccessTokenResponseClient` for the Client Credentials grant is `WebClientReactiveClientCredentialsTokenResponseClient`, which uses a `WebClient` when requesting an access token at the Authorization Server’s Token Endpoint.

The `WebClientReactiveClientCredentialsTokenResponseClient` is quite flexible as it allows you to customize the pre-processing of the Token Request and/or post-handling of the Token Response.


=== Customizing the Access Token Request

If you need to customize the pre-processing of the Token Request, you can provide `WebClientReactiveClientCredentialsTokenResponseClient.setParametersConverter()` with a custom `Converter<OAuth2ClientCredentialsGrantRequest, MultiValueMap<String, String>>`.
The default implementation builds a `MultiValueMap<String, String>` containing only the `grant_type` parameter of a standard https://tools.ietf.org/html/rfc6749#section-4.4.2[OAuth 2.0 Access Token Request] which is used to construct the request. Other parameters required by the Client Credentials grant are added directly to the body of the request by the `WebClientReactiveClientCredentialsTokenResponseClient`.
However, providing a custom `Converter`, would allow you to extend the standard Token Request and add custom parameter(s).

[TIP]
If you prefer to only add additional parameters, you can instead provide `WebClientReactiveClientCredentialsTokenResponseClient.addParametersConverter()` with a custom `Converter<OAuth2ClientCredentialsGrantRequest, MultiValueMap<String, String>>` which constructs an aggregate `Converter`.

IMPORTANT: The custom `Converter` must return valid parameters of an OAuth 2.0 Access Token Request that is understood by the intended OAuth 2.0 Provider.


=== Customizing the Access Token Response

On the other end, if you need to customize the post-handling of the Token Response, you will need to provide `WebClientReactiveClientCredentialsTokenResponseClient.setBodyExtractor()` with a custom configured `BodyExtractor<Mono<OAuth2AccessTokenResponse>, ReactiveHttpInputMessage>` that is used for converting the OAuth 2.0 Access Token Response to an `OAuth2AccessTokenResponse`.
The default implementation provided by `OAuth2BodyExtractors.oauth2AccessTokenResponse()` parses the response and handles errors accordingly.

=== Customizing the `WebClient`

Alternatively, if your requirements are more advanced, you can take full control of the request/response by simply providing `WebClientReactiveClientCredentialsTokenResponseClient.setWebClient()` with a custom configured `WebClient`.

Whether you customize `WebClientReactiveClientCredentialsTokenResponseClient` or provide your own implementation of `ReactiveOAuth2AccessTokenResponseClient`, you'll need to configure it as shown in the following example:

[tabs]
======
Java::
+
[source,java,role="primary"]
----
// Customize
ReactiveOAuth2AccessTokenResponseClient<OAuth2ClientCredentialsGrantRequest> clientCredentialsTokenResponseClient = ...

ReactiveOAuth2AuthorizedClientProvider authorizedClientProvider =
		ReactiveOAuth2AuthorizedClientProviderBuilder.builder()
				.clientCredentials(configurer -> configurer.accessTokenResponseClient(clientCredentialsTokenResponseClient))
				.build();

...

authorizedClientManager.setAuthorizedClientProvider(authorizedClientProvider);
----

Kotlin::
+
[source,kotlin,role="secondary"]
----
// Customize
val clientCredentialsTokenResponseClient: ReactiveOAuth2AccessTokenResponseClient<OAuth2ClientCredentialsGrantRequest> = ...

val authorizedClientProvider: ReactiveOAuth2AuthorizedClientProvider = ReactiveOAuth2AuthorizedClientProviderBuilder.builder()
        .clientCredentials { it.accessTokenResponseClient(clientCredentialsTokenResponseClient) }
        .build()

...

authorizedClientManager.setAuthorizedClientProvider(authorizedClientProvider)
----
======

[NOTE]
`ReactiveOAuth2AuthorizedClientProviderBuilder.builder().clientCredentials()` configures a `ClientCredentialsReactiveOAuth2AuthorizedClientProvider`,
which is an implementation of a `ReactiveOAuth2AuthorizedClientProvider` for the Client Credentials grant.

=== Using the Access Token

Given the following Spring Boot 2.x properties for an OAuth 2.0 Client registration:

[source,yaml]
----
spring:
  security:
    oauth2:
      client:
        registration:
          okta:
            client-id: okta-client-id
            client-secret: okta-client-secret
            authorization-grant-type: client_credentials
            scope: read, write
        provider:
          okta:
            token-uri: https://dev-1234.oktapreview.com/oauth2/v1/token
----

...and the `ReactiveOAuth2AuthorizedClientManager` `@Bean`:

[tabs]
======
Java::
+
[source,java,role="primary"]
----
@Bean
public ReactiveOAuth2AuthorizedClientManager authorizedClientManager(
		ReactiveClientRegistrationRepository clientRegistrationRepository,
		ServerOAuth2AuthorizedClientRepository authorizedClientRepository) {

	ReactiveOAuth2AuthorizedClientProvider authorizedClientProvider =
			ReactiveOAuth2AuthorizedClientProviderBuilder.builder()
					.clientCredentials()
					.build();

	DefaultReactiveOAuth2AuthorizedClientManager authorizedClientManager =
			new DefaultReactiveOAuth2AuthorizedClientManager(
					clientRegistrationRepository, authorizedClientRepository);
	authorizedClientManager.setAuthorizedClientProvider(authorizedClientProvider);

	return authorizedClientManager;
}
----

Kotlin::
+
[source,kotlin,role="secondary"]
----
@Bean
fun authorizedClientManager(
        clientRegistrationRepository: ReactiveClientRegistrationRepository,
        authorizedClientRepository: ServerOAuth2AuthorizedClientRepository): ReactiveOAuth2AuthorizedClientManager {
    val authorizedClientProvider: ReactiveOAuth2AuthorizedClientProvider = ReactiveOAuth2AuthorizedClientProviderBuilder.builder()
            .clientCredentials()
            .build()
    val authorizedClientManager = DefaultReactiveOAuth2AuthorizedClientManager(
            clientRegistrationRepository, authorizedClientRepository)
    authorizedClientManager.setAuthorizedClientProvider(authorizedClientProvider)
    return authorizedClientManager
}
----
======

You may obtain the `OAuth2AccessToken` as follows:

[tabs]
======
Java::
+
[source,java,role="primary"]
----
@Controller
public class OAuth2ClientController {

	@Autowired
	private ReactiveOAuth2AuthorizedClientManager authorizedClientManager;

	@GetMapping("/")
	public Mono<String> index(Authentication authentication, ServerWebExchange exchange) {
		OAuth2AuthorizeRequest authorizeRequest = OAuth2AuthorizeRequest.withClientRegistrationId("okta")
				.principal(authentication)
				.attribute(ServerWebExchange.class.getName(), exchange)
				.build();

		return this.authorizedClientManager.authorize(authorizeRequest)
				.map(OAuth2AuthorizedClient::getAccessToken)
				...
				.thenReturn("index");
	}
}
----

Kotlin::
+
[source,kotlin,role="secondary"]
----
class OAuth2ClientController {

    @Autowired
    private lateinit var authorizedClientManager: ReactiveOAuth2AuthorizedClientManager

    @GetMapping("/")
    fun index(authentication: Authentication, exchange: ServerWebExchange): Mono<String> {
        val authorizeRequest = OAuth2AuthorizeRequest.withClientRegistrationId("okta")
                .principal(authentication)
                .attribute(ServerWebExchange::class.java.name, exchange)
                .build()

        return authorizedClientManager.authorize(authorizeRequest)
                .map { it.accessToken }
                ...
                .thenReturn("index")
    }
}
----
======

[NOTE]
`ServerWebExchange` is an OPTIONAL attribute.
If not provided, it will be obtained from the https://projectreactor.io/docs/core/release/reference/#context[Reactor's Context] via the key `ServerWebExchange.class`.


[[oauth2Client-password-grant]]
== Resource Owner Password Credentials

[NOTE]
Please refer to the OAuth 2.0 Authorization Framework for further details on the https://tools.ietf.org/html/rfc6749#section-1.3.3[Resource Owner Password Credentials] grant.


=== Requesting an Access Token

[NOTE]
Please refer to the https://tools.ietf.org/html/rfc6749#section-4.3.2[Access Token Request/Response] protocol flow for the Resource Owner Password Credentials grant.

The default implementation of `ReactiveOAuth2AccessTokenResponseClient` for the Resource Owner Password Credentials grant is `WebClientReactivePasswordTokenResponseClient`, which uses a `WebClient` when requesting an access token at the Authorization Server’s Token Endpoint.

The `WebClientReactivePasswordTokenResponseClient` is quite flexible as it allows you to customize the pre-processing of the Token Request and/or post-handling of the Token Response.


=== Customizing the Access Token Request

If you need to customize the pre-processing of the Token Request, you can provide `WebClientReactivePasswordTokenResponseClient.setParametersConverter()` with a custom `Converter<OAuth2PasswordGrantRequest, MultiValueMap<String, String>>`.
The default implementation builds a `MultiValueMap<String, String>` containing only the `grant_type` parameter of a standard https://tools.ietf.org/html/rfc6749#section-4.4.2[OAuth 2.0 Access Token Request] which is used to construct the request. Other parameters required by the Resource Owner Password Credentials grant are added directly to the body of the request by the `WebClientReactivePasswordTokenResponseClient`.
However, providing a custom `Converter`, would allow you to extend the standard Token Request and add custom parameter(s).

[TIP]
If you prefer to only add additional parameters, you can instead provide `WebClientReactivePasswordTokenResponseClient.addParametersConverter()` with a custom `Converter<OAuth2PasswordGrantRequest, MultiValueMap<String, String>>` which constructs an aggregate `Converter`.

IMPORTANT: The custom `Converter` must return valid parameters of an OAuth 2.0 Access Token Request that is understood by the intended OAuth 2.0 Provider.


=== Customizing the Access Token Response

On the other end, if you need to customize the post-handling of the Token Response, you will need to provide `WebClientReactivePasswordTokenResponseClient.setBodyExtractor()` with a custom configured `BodyExtractor<Mono<OAuth2AccessTokenResponse>, ReactiveHttpInputMessage>` that is used for converting the OAuth 2.0 Access Token Response to an `OAuth2AccessTokenResponse`.
The default implementation provided by `OAuth2BodyExtractors.oauth2AccessTokenResponse()` parses the response and handles errors accordingly.

=== Customizing the `WebClient`

Alternatively, if your requirements are more advanced, you can take full control of the request/response by simply providing `WebClientReactivePasswordTokenResponseClient.setWebClient()` with a custom configured `WebClient`.

Whether you customize `WebClientReactivePasswordTokenResponseClient` or provide your own implementation of `ReactiveOAuth2AccessTokenResponseClient`, you'll need to configure it as shown in the following example:

[tabs]
======
Java::
+
[source,java,role="primary"]
----
// Customize
ReactiveOAuth2AccessTokenResponseClient<OAuth2PasswordGrantRequest> passwordTokenResponseClient = ...

ReactiveOAuth2AuthorizedClientProvider authorizedClientProvider =
		ReactiveOAuth2AuthorizedClientProviderBuilder.builder()
				.password(configurer -> configurer.accessTokenResponseClient(passwordTokenResponseClient))
				.refreshToken()
				.build();

...

authorizedClientManager.setAuthorizedClientProvider(authorizedClientProvider);
----

Kotlin::
+
[source,kotlin,role="secondary"]
----
val passwordTokenResponseClient: ReactiveOAuth2AccessTokenResponseClient<OAuth2PasswordGrantRequest> = ...

val authorizedClientProvider = ReactiveOAuth2AuthorizedClientProviderBuilder.builder()
        .password { it.accessTokenResponseClient(passwordTokenResponseClient) }
        .refreshToken()
        .build()

...

authorizedClientManager.setAuthorizedClientProvider(authorizedClientProvider)
----
======

[NOTE]
`ReactiveOAuth2AuthorizedClientProviderBuilder.builder().password()` configures a `PasswordReactiveOAuth2AuthorizedClientProvider`,
which is an implementation of a `ReactiveOAuth2AuthorizedClientProvider` for the Resource Owner Password Credentials grant.

=== Using the Access Token

Given the following Spring Boot 2.x properties for an OAuth 2.0 Client registration:

[source,yaml]
----
spring:
  security:
    oauth2:
      client:
        registration:
          okta:
            client-id: okta-client-id
            client-secret: okta-client-secret
            authorization-grant-type: password
            scope: read, write
        provider:
          okta:
            token-uri: https://dev-1234.oktapreview.com/oauth2/v1/token
----

...and the `ReactiveOAuth2AuthorizedClientManager` `@Bean`:

[tabs]
======
Java::
+
[source,java,role="primary"]
----
@Bean
public ReactiveOAuth2AuthorizedClientManager authorizedClientManager(
		ReactiveClientRegistrationRepository clientRegistrationRepository,
		ServerOAuth2AuthorizedClientRepository authorizedClientRepository) {

	ReactiveOAuth2AuthorizedClientProvider authorizedClientProvider =
			ReactiveOAuth2AuthorizedClientProviderBuilder.builder()
					.password()
					.refreshToken()
					.build();

	DefaultReactiveOAuth2AuthorizedClientManager authorizedClientManager =
			new DefaultReactiveOAuth2AuthorizedClientManager(
					clientRegistrationRepository, authorizedClientRepository);
	authorizedClientManager.setAuthorizedClientProvider(authorizedClientProvider);

	// Assuming the `username` and `password` are supplied as `ServerHttpRequest` parameters,
	// map the `ServerHttpRequest` parameters to `OAuth2AuthorizationContext.getAttributes()`
	authorizedClientManager.setContextAttributesMapper(contextAttributesMapper());

	return authorizedClientManager;
}

private Function<OAuth2AuthorizeRequest, Mono<Map<String, Object>>> contextAttributesMapper() {
	return authorizeRequest -> {
		Map<String, Object> contextAttributes = Collections.emptyMap();
		ServerWebExchange exchange = authorizeRequest.getAttribute(ServerWebExchange.class.getName());
		ServerHttpRequest request = exchange.getRequest();
		String username = request.getQueryParams().getFirst(OAuth2ParameterNames.USERNAME);
		String password = request.getQueryParams().getFirst(OAuth2ParameterNames.PASSWORD);
		if (StringUtils.hasText(username) && StringUtils.hasText(password)) {
			contextAttributes = new HashMap<>();

			// `PasswordReactiveOAuth2AuthorizedClientProvider` requires both attributes
			contextAttributes.put(OAuth2AuthorizationContext.USERNAME_ATTRIBUTE_NAME, username);
			contextAttributes.put(OAuth2AuthorizationContext.PASSWORD_ATTRIBUTE_NAME, password);
		}
		return Mono.just(contextAttributes);
	};
}
----

Kotlin::
+
[source,kotlin,role="secondary"]
----
@Bean
fun authorizedClientManager(
        clientRegistrationRepository: ReactiveClientRegistrationRepository,
        authorizedClientRepository: ServerOAuth2AuthorizedClientRepository): ReactiveOAuth2AuthorizedClientManager {
    val authorizedClientProvider: ReactiveOAuth2AuthorizedClientProvider = ReactiveOAuth2AuthorizedClientProviderBuilder.builder()
            .password()
            .refreshToken()
            .build()
    val authorizedClientManager = DefaultReactiveOAuth2AuthorizedClientManager(
            clientRegistrationRepository, authorizedClientRepository)
    authorizedClientManager.setAuthorizedClientProvider(authorizedClientProvider)

    // Assuming the `username` and `password` are supplied as `ServerHttpRequest` parameters,
    // map the `ServerHttpRequest` parameters to `OAuth2AuthorizationContext.getAttributes()`
    authorizedClientManager.setContextAttributesMapper(contextAttributesMapper())
    return authorizedClientManager
}

private fun contextAttributesMapper(): Function<OAuth2AuthorizeRequest, Mono<MutableMap<String, Any>>> {
    return Function { authorizeRequest ->
        var contextAttributes: MutableMap<String, Any> = mutableMapOf()
        val exchange: ServerWebExchange = authorizeRequest.getAttribute(ServerWebExchange::class.java.name)!!
        val request: ServerHttpRequest = exchange.request
        val username: String? = request.queryParams.getFirst(OAuth2ParameterNames.USERNAME)
        val password: String? = request.queryParams.getFirst(OAuth2ParameterNames.PASSWORD)
        if (StringUtils.hasText(username) && StringUtils.hasText(password)) {
            contextAttributes = hashMapOf()

            // `PasswordReactiveOAuth2AuthorizedClientProvider` requires both attributes
            contextAttributes[OAuth2AuthorizationContext.USERNAME_ATTRIBUTE_NAME] = username!!
            contextAttributes[OAuth2AuthorizationContext.PASSWORD_ATTRIBUTE_NAME] = password!!
        }
        Mono.just(contextAttributes)
    }
}
----
======

You may obtain the `OAuth2AccessToken` as follows:

[tabs]
======
Java::
+
[source,java,role="primary"]
----
@Controller
public class OAuth2ClientController {

	@Autowired
	private ReactiveOAuth2AuthorizedClientManager authorizedClientManager;

	@GetMapping("/")
	public Mono<String> index(Authentication authentication, ServerWebExchange exchange) {
		OAuth2AuthorizeRequest authorizeRequest = OAuth2AuthorizeRequest.withClientRegistrationId("okta")
				.principal(authentication)
				.attribute(ServerWebExchange.class.getName(), exchange)
				.build();

		return this.authorizedClientManager.authorize(authorizeRequest)
				.map(OAuth2AuthorizedClient::getAccessToken)
				...
				.thenReturn("index");
	}
}
----

Kotlin::
+
[source,kotlin,role="secondary"]
----
@Controller
class OAuth2ClientController {
    @Autowired
    private lateinit var authorizedClientManager: ReactiveOAuth2AuthorizedClientManager

    @GetMapping("/")
    fun index(authentication: Authentication, exchange: ServerWebExchange): Mono<String> {
        val authorizeRequest = OAuth2AuthorizeRequest.withClientRegistrationId("okta")
                .principal(authentication)
                .attribute(ServerWebExchange::class.java.name, exchange)
                .build()

        return authorizedClientManager.authorize(authorizeRequest)
                .map { it.accessToken }
                ...
                .thenReturn("index")
    }
}
----
======

[NOTE]
`ServerWebExchange` is an OPTIONAL attribute.
If not provided, it will be obtained from the https://projectreactor.io/docs/core/release/reference/#context[Reactor's Context] via the key `ServerWebExchange.class`.


[[oauth2Client-jwt-bearer-grant]]
== JWT Bearer

[NOTE]
Please refer to JSON Web Token (JWT) Profile for OAuth 2.0 Client Authentication and Authorization Grants for further details on the https://datatracker.ietf.org/doc/html/rfc7523[JWT Bearer] grant.


=== Requesting an Access Token

[NOTE]
Please refer to the https://datatracker.ietf.org/doc/html/rfc7523#section-2.1[Access Token Request/Response] protocol flow for the JWT Bearer grant.

The default implementation of `ReactiveOAuth2AccessTokenResponseClient` for the JWT Bearer grant is `WebClientReactiveJwtBearerTokenResponseClient`, which uses a `WebClient` when requesting an access token at the Authorization Server’s Token Endpoint.

The `WebClientReactiveJwtBearerTokenResponseClient` is quite flexible as it allows you to customize the pre-processing of the Token Request and/or post-handling of the Token Response.


=== Customizing the Access Token Request

If you need to customize the pre-processing of the Token Request, you can provide `WebClientReactiveJwtBearerTokenResponseClient.setParametersConverter()` with a custom `Converter<JwtBearerGrantRequest, MultiValueMap<String, String>>`.
The default implementation builds a `MultiValueMap<String, String>` containing only the `grant_type` parameter of a standard https://tools.ietf.org/html/rfc6749#section-4.4.2[OAuth 2.0 Access Token Request] which is used to construct the request. Other parameters required by the JWT Bearer grant are added directly to the body of the request by the `WebClientReactiveJwtBearerTokenResponseClient`.
However, providing a custom `Converter`, would allow you to extend the standard Token Request and add custom parameter(s).

[TIP]
If you prefer to only add additional parameters, you can instead provide `WebClientReactiveJwtBearerTokenResponseClient.addParametersConverter()` with a custom `Converter<JwtBearerGrantRequest, MultiValueMap<String, String>>` which constructs an aggregate `Converter`.

IMPORTANT: The custom `Converter` must return valid parameters of an OAuth 2.0 Access Token Request that is understood by the intended OAuth 2.0 Provider.

=== Customizing the Access Token Response

On the other end, if you need to customize the post-handling of the Token Response, you will need to provide `WebClientReactiveJwtBearerTokenResponseClient.setBodyExtractor()` with a custom configured `BodyExtractor<Mono<OAuth2AccessTokenResponse>, ReactiveHttpInputMessage>` that is used for converting the OAuth 2.0 Access Token Response to an `OAuth2AccessTokenResponse`.
The default implementation provided by `OAuth2BodyExtractors.oauth2AccessTokenResponse()` parses the response and handles errors accordingly.

=== Customizing the `WebClient`

Alternatively, if your requirements are more advanced, you can take full control of the request/response by simply providing `WebClientReactiveJwtBearerTokenResponseClient.setWebClient()` with a custom configured `WebClient`.

Whether you customize `WebClientReactiveJwtBearerTokenResponseClient` or provide your own implementation of `ReactiveOAuth2AccessTokenResponseClient`, you'll need to configure it as shown in the following example:

[tabs]
======
Java::
+
[source,java,role="primary"]
----
// Customize
ReactiveOAuth2AccessTokenResponseClient<JwtBearerGrantRequest> jwtBearerTokenResponseClient = ...

JwtBearerReactiveOAuth2AuthorizedClientProvider jwtBearerAuthorizedClientProvider = new JwtBearerReactiveOAuth2AuthorizedClientProvider();
jwtBearerAuthorizedClientProvider.setAccessTokenResponseClient(jwtBearerTokenResponseClient);

ReactiveOAuth2AuthorizedClientProvider authorizedClientProvider =
		ReactiveOAuth2AuthorizedClientProviderBuilder.builder()
				.provider(jwtBearerAuthorizedClientProvider)
				.build();

...

authorizedClientManager.setAuthorizedClientProvider(authorizedClientProvider);
----

Kotlin::
+
[source,kotlin,role="secondary"]
----
// Customize
val jwtBearerTokenResponseClient: ReactiveOAuth2AccessTokenResponseClient<JwtBearerGrantRequest> = ...

val jwtBearerAuthorizedClientProvider = JwtBearerReactiveOAuth2AuthorizedClientProvider()
jwtBearerAuthorizedClientProvider.setAccessTokenResponseClient(jwtBearerTokenResponseClient)

val authorizedClientProvider = ReactiveOAuth2AuthorizedClientProviderBuilder.builder()
        .provider(jwtBearerAuthorizedClientProvider)
        .build()

...

authorizedClientManager.setAuthorizedClientProvider(authorizedClientProvider)
----
======

=== Using the Access Token

Given the following Spring Boot 2.x properties for an OAuth 2.0 Client registration:

[source,yaml]
----
spring:
  security:
    oauth2:
      client:
        registration:
          okta:
            client-id: okta-client-id
            client-secret: okta-client-secret
            authorization-grant-type: urn:ietf:params:oauth:grant-type:jwt-bearer
            scope: read
        provider:
          okta:
            token-uri: https://dev-1234.oktapreview.com/oauth2/v1/token
----

...and the `OAuth2AuthorizedClientManager` `@Bean`:

[tabs]
======
Java::
+
[source,java,role="primary"]
----
@Bean
public ReactiveOAuth2AuthorizedClientManager authorizedClientManager(
		ReactiveClientRegistrationRepository clientRegistrationRepository,
		ServerOAuth2AuthorizedClientRepository authorizedClientRepository) {

	JwtBearerReactiveOAuth2AuthorizedClientProvider jwtBearerAuthorizedClientProvider =
			new JwtBearerReactiveOAuth2AuthorizedClientProvider();

	ReactiveOAuth2AuthorizedClientProvider authorizedClientProvider =
			ReactiveOAuth2AuthorizedClientProviderBuilder.builder()
					.provider(jwtBearerAuthorizedClientProvider)
					.build();

	DefaultReactiveOAuth2AuthorizedClientManager authorizedClientManager =
			new DefaultReactiveOAuth2AuthorizedClientManager(
					clientRegistrationRepository, authorizedClientRepository);
	authorizedClientManager.setAuthorizedClientProvider(authorizedClientProvider);

	return authorizedClientManager;
}
----

Kotlin::
+
[source,kotlin,role="secondary"]
----
@Bean
fun authorizedClientManager(
        clientRegistrationRepository: ReactiveClientRegistrationRepository,
        authorizedClientRepository: ServerOAuth2AuthorizedClientRepository): ReactiveOAuth2AuthorizedClientManager {
    val jwtBearerAuthorizedClientProvider = JwtBearerReactiveOAuth2AuthorizedClientProvider()
    val authorizedClientProvider = ReactiveOAuth2AuthorizedClientProviderBuilder.builder()
            .provider(jwtBearerAuthorizedClientProvider)
            .build()
    val authorizedClientManager = DefaultReactiveOAuth2AuthorizedClientManager(
            clientRegistrationRepository, authorizedClientRepository)
    authorizedClientManager.setAuthorizedClientProvider(authorizedClientProvider)
    return authorizedClientManager
}
----
======

You may obtain the `OAuth2AccessToken` as follows:

[tabs]
======
Java::
+
[source,java,role="primary"]
----
@RestController
public class OAuth2ResourceServerController {

	@Autowired
	private ReactiveOAuth2AuthorizedClientManager authorizedClientManager;

	@GetMapping("/resource")
	public Mono<String> resource(JwtAuthenticationToken jwtAuthentication, ServerWebExchange exchange) {
		OAuth2AuthorizeRequest authorizeRequest = OAuth2AuthorizeRequest.withClientRegistrationId("okta")
				.principal(jwtAuthentication)
				.build();

		return this.authorizedClientManager.authorize(authorizeRequest)
				.map(OAuth2AuthorizedClient::getAccessToken)
				...
	}
}
----

Kotlin::
+
[source,kotlin,role="secondary"]
----
class OAuth2ResourceServerController {

    @Autowired
    private lateinit var authorizedClientManager: ReactiveOAuth2AuthorizedClientManager

    @GetMapping("/resource")
    fun resource(jwtAuthentication: JwtAuthenticationToken, exchange: ServerWebExchange): Mono<String> {
        val authorizeRequest = OAuth2AuthorizeRequest.withClientRegistrationId("okta")
                .principal(jwtAuthentication)
                .build()
        return authorizedClientManager.authorize(authorizeRequest)
                .map { it.accessToken }
                ...
    }
}
----
<<<<<<< HEAD
====

[NOTE]
`JwtBearerReactiveOAuth2AuthorizedClientProvider` resolves the `Jwt` assertion via `OAuth2AuthorizationContext.getPrincipal().getPrincipal()` by default, hence the use of `JwtAuthenticationToken` in the preceding example.

[TIP]
If you need to resolve the `Jwt` assertion from a different source, you can provide `JwtBearerReactiveOAuth2AuthorizedClientProvider.setJwtAssertionResolver()` with a custom `Function<OAuth2AuthorizationContext, Mono<Jwt>>`.
=======
======
>>>>>>> 39c43159
<|MERGE_RESOLUTION|>--- conflicted
+++ resolved
@@ -1137,14 +1137,10 @@
     }
 }
 ----
-<<<<<<< HEAD
-====
+======
 
 [NOTE]
 `JwtBearerReactiveOAuth2AuthorizedClientProvider` resolves the `Jwt` assertion via `OAuth2AuthorizationContext.getPrincipal().getPrincipal()` by default, hence the use of `JwtAuthenticationToken` in the preceding example.
 
 [TIP]
-If you need to resolve the `Jwt` assertion from a different source, you can provide `JwtBearerReactiveOAuth2AuthorizedClientProvider.setJwtAssertionResolver()` with a custom `Function<OAuth2AuthorizationContext, Mono<Jwt>>`.
-=======
-======
->>>>>>> 39c43159
+If you need to resolve the `Jwt` assertion from a different source, you can provide `JwtBearerReactiveOAuth2AuthorizedClientProvider.setJwtAssertionResolver()` with a custom `Function<OAuth2AuthorizationContext, Mono<Jwt>>`.