/*
 * Copyright 2019 the original author or authors.
 *
 * Licensed under the Apache License, Version 2.0 (the "License");
 * you may not use this file except in compliance with the License.
 * You may obtain a copy of the License at
 *
 *      https://www.apache.org/licenses/LICENSE-2.0
 *
 * Unless required by applicable law or agreed to in writing, software
 * distributed under the License is distributed on an "AS IS" BASIS,
 * WITHOUT WARRANTIES OR CONDITIONS OF ANY KIND, either express or implied.
 * See the License for the specific language governing permissions and
 * limitations under the License.
 */

package org.springframework.security.rsocket.core;

import java.util.List;

import io.rsocket.ConnectionSetupPayload;
import io.rsocket.Payload;
import io.rsocket.RSocket;
import io.rsocket.SocketAcceptor;
import io.rsocket.metadata.WellKnownMimeType;
import reactor.core.publisher.Mono;
import reactor.util.context.Context;

import org.springframework.lang.Nullable;
import org.springframework.security.rsocket.api.PayloadExchangeType;
import org.springframework.security.rsocket.api.PayloadInterceptor;
import org.springframework.util.Assert;
import org.springframework.util.MimeType;
import org.springframework.util.MimeTypeUtils;
import org.springframework.util.StringUtils;

/**
 * @author Rob Winch
 * @since 5.2
 */
class PayloadSocketAcceptor implements SocketAcceptor {

	private final SocketAcceptor delegate;

	private final List<PayloadInterceptor> interceptors;

	@Nullable
	private MimeType defaultDataMimeType;

	private MimeType defaultMetadataMimeType = MimeTypeUtils
		.parseMimeType(WellKnownMimeType.MESSAGE_RSOCKET_COMPOSITE_METADATA.getString());

	PayloadSocketAcceptor(SocketAcceptor delegate, List<PayloadInterceptor> interceptors) {
		Assert.notNull(delegate, "delegate cannot be null");
		if (interceptors == null) {
			throw new IllegalArgumentException("interceptors cannot be null");
		}
		if (interceptors.isEmpty()) {
			throw new IllegalArgumentException("interceptors cannot be empty");
		}
		this.delegate = delegate;
		this.interceptors = interceptors;
	}

	@Override
	public Mono<RSocket> accept(ConnectionSetupPayload setup, RSocket sendingSocket) {
		MimeType dataMimeType = parseMimeType(setup.dataMimeType(), this.defaultDataMimeType);
		Assert.notNull(dataMimeType, "No `dataMimeType` in ConnectionSetupPayload and no default value");
		MimeType metadataMimeType = parseMimeType(setup.metadataMimeType(), this.defaultMetadataMimeType);
		Assert.notNull(metadataMimeType, "No `metadataMimeType` in ConnectionSetupPayload and no default value");
		// FIXME do we want to make the sendingSocket available in the PayloadExchange
		return intercept(setup, dataMimeType, metadataMimeType)
			.flatMap((ctx) -> this.delegate.accept(setup, sendingSocket)
				.map((acceptingSocket) -> new PayloadInterceptorRSocket(acceptingSocket, this.interceptors,
						metadataMimeType, dataMimeType, ctx))
				.contextWrite(ctx));
	}

	private Mono<Context> intercept(Payload payload, MimeType dataMimeType, MimeType metadataMimeType) {
		return Mono.defer(() -> {
			ContextPayloadInterceptorChain chain = new ContextPayloadInterceptorChain(this.interceptors);
			DefaultPayloadExchange exchange = new DefaultPayloadExchange(PayloadExchangeType.SETUP, payload,
					metadataMimeType, dataMimeType);
<<<<<<< HEAD
			return chain.next(exchange).then(Mono.fromCallable(chain::getContext)).defaultIfEmpty(Context.empty());
=======
			return chain.next(exchange)
				.then(Mono.fromCallable(() -> chain.getContext()))
				.defaultIfEmpty(Context.empty());
>>>>>>> 8adfc9b4
		});
	}

	private MimeType parseMimeType(String str, MimeType defaultMimeType) {
		return StringUtils.hasText(str) ? MimeTypeUtils.parseMimeType(str) : defaultMimeType;
	}

	void setDefaultDataMimeType(@Nullable MimeType defaultDataMimeType) {
		this.defaultDataMimeType = defaultDataMimeType;
	}

	void setDefaultMetadataMimeType(MimeType defaultMetadataMimeType) {
		Assert.notNull(defaultMetadataMimeType, "defaultMetadataMimeType cannot be null");
		this.defaultMetadataMimeType = defaultMetadataMimeType;
	}

}<|MERGE_RESOLUTION|>--- conflicted
+++ resolved
@@ -81,13 +81,7 @@
 			ContextPayloadInterceptorChain chain = new ContextPayloadInterceptorChain(this.interceptors);
 			DefaultPayloadExchange exchange = new DefaultPayloadExchange(PayloadExchangeType.SETUP, payload,
 					metadataMimeType, dataMimeType);
-<<<<<<< HEAD
 			return chain.next(exchange).then(Mono.fromCallable(chain::getContext)).defaultIfEmpty(Context.empty());
-=======
-			return chain.next(exchange)
-				.then(Mono.fromCallable(() -> chain.getContext()))
-				.defaultIfEmpty(Context.empty());
->>>>>>> 8adfc9b4
 		});
 	}
 
