--- conflicted
+++ resolved
@@ -156,17 +156,10 @@
 				+ "('joesseries', 'joeuser', 'atoken', '" + ts.toString() + "')");
 		this.repo.updateToken("joesseries", "newtoken", new Date());
 		Map<String, Object> results = this.template
-<<<<<<< HEAD
-				.queryForMap("select * from persistent_logins where series = 'joesseries'");
+			.queryForMap("select * from persistent_logins where series = 'joesseries'");
 		assertThat(results).containsEntry("username", "joeuser");
 		assertThat(results).containsEntry("series", "joesseries");
 		assertThat(results).containsEntry("token", "newtoken");
-=======
-			.queryForMap("select * from persistent_logins where series = 'joesseries'");
-		assertThat(results.get("username")).isEqualTo("joeuser");
-		assertThat(results.get("series")).isEqualTo("joesseries");
-		assertThat(results.get("token")).isEqualTo("newtoken");
->>>>>>> 8adfc9b4
 		Date lastUsed = (Date) results.get("last_used");
 		assertThat(lastUsed.getTime() > ts.getTime()).isTrue();
 	}
