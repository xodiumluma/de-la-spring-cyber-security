/*
<<<<<<< HEAD
 * Copyright 2002-2022 the original author or authors.
=======
 * Copyright 2002-2023 the original author or authors.
>>>>>>> 2d52fb8e
 *
 * Licensed under the Apache License, Version 2.0 (the "License");
 * you may not use this file except in compliance with the License.
 * You may obtain a copy of the License at
 *
 *      https://www.apache.org/licenses/LICENSE-2.0
 *
 * Unless required by applicable law or agreed to in writing, software
 * distributed under the License is distributed on an "AS IS" BASIS,
 * WITHOUT WARRANTIES OR CONDITIONS OF ANY KIND, either express or implied.
 * See the License for the specific language governing permissions and
 * limitations under the License.
 */

package org.springframework.security.web.context;

import java.util.function.Supplier;

import javax.servlet.AsyncContext;
import javax.servlet.ServletRequest;
import javax.servlet.ServletResponse;
import javax.servlet.http.HttpServletRequest;
import javax.servlet.http.HttpServletRequestWrapper;
import javax.servlet.http.HttpServletResponse;
import javax.servlet.http.HttpSession;

import org.apache.commons.logging.Log;
import org.apache.commons.logging.LogFactory;

import org.springframework.core.annotation.AnnotationUtils;
import org.springframework.core.log.LogMessage;
import org.springframework.security.authentication.AuthenticationTrustResolver;
import org.springframework.security.authentication.AuthenticationTrustResolverImpl;
import org.springframework.security.core.Authentication;
import org.springframework.security.core.Transient;
import org.springframework.security.core.context.DeferredSecurityContext;
import org.springframework.security.core.context.SecurityContext;
import org.springframework.security.core.context.SecurityContextHolder;
import org.springframework.security.core.context.SecurityContextHolderStrategy;
import org.springframework.util.Assert;
import org.springframework.web.util.WebUtils;

/**
 * A {@code SecurityContextRepository} implementation which stores the security context in
 * the {@code HttpSession} between requests.
 * <p>
 * The {@code HttpSession} will be queried to retrieve the {@code SecurityContext} in the
 * <tt>loadContext</tt> method (using the key {@link #SPRING_SECURITY_CONTEXT_KEY} by
 * default). If a valid {@code SecurityContext} cannot be obtained from the
 * {@code HttpSession} for whatever reason, a fresh {@code SecurityContext} will be
 * created by calling by {@link SecurityContextHolder#createEmptyContext()} and this
 * instance will be returned instead.
 * <p>
 * When <tt>saveContext</tt> is called, the context will be stored under the same key,
 * provided
 * <ol>
 * <li>The value has changed</li>
 * <li>The configured <tt>AuthenticationTrustResolver</tt> does not report that the
 * contents represent an anonymous user</li>
 * </ol>
 * <p>
 * With the standard configuration, no {@code HttpSession} will be created during
 * <tt>loadContext</tt> if one does not already exist. When <tt>saveContext</tt> is called
 * at the end of the web request, and no session exists, a new {@code HttpSession} will
 * <b>only</b> be created if the supplied {@code SecurityContext} is not equal to an empty
 * {@code SecurityContext} instance. This avoids needless <code>HttpSession</code>
 * creation, but automates the storage of changes made to the context during the request.
 * Note that if {@link SecurityContextPersistenceFilter} is configured to eagerly create
 * sessions, then the session-minimisation logic applied here will not make any
 * difference. If you are using eager session creation, then you should ensure that the
 * <tt>allowSessionCreation</tt> property of this class is set to <tt>true</tt> (the
 * default).
 * <p>
 * If for whatever reason no {@code HttpSession} should <b>ever</b> be created (for
 * example, if Basic authentication is being used or similar clients that will never
 * present the same {@code jsessionid}), then {@link #setAllowSessionCreation(boolean)
 * allowSessionCreation} should be set to <code>false</code>. Only do this if you really
 * need to conserve server memory and ensure all classes using the
 * {@code SecurityContextHolder} are designed to have no persistence of the
 * {@code SecurityContext} between web requests.
 *
 * @author Luke Taylor
 * @since 3.0
 */
public class HttpSessionSecurityContextRepository implements SecurityContextRepository {

	/**
	 * The default key under which the security context will be stored in the session.
	 */
	public static final String SPRING_SECURITY_CONTEXT_KEY = "SPRING_SECURITY_CONTEXT";

	protected final Log logger = LogFactory.getLog(this.getClass());

	private SecurityContextHolderStrategy securityContextHolderStrategy = SecurityContextHolder
			.getContextHolderStrategy();

	/**
	 * SecurityContext instance used to check for equality with default (unauthenticated)
	 * content
	 */
	private Object contextObject = this.securityContextHolderStrategy.createEmptyContext();

	private boolean allowSessionCreation = true;

	private boolean disableUrlRewriting = false;

	private String springSecurityContextKey = SPRING_SECURITY_CONTEXT_KEY;

	private AuthenticationTrustResolver trustResolver = new AuthenticationTrustResolverImpl();

	/**
	 * Gets the security context for the current request (if available) and returns it.
	 * <p>
	 * If the session is null, the context object is null or the context object stored in
	 * the session is not an instance of {@code SecurityContext}, a new context object
	 * will be generated and returned.
	 */
	@Override
	public SecurityContext loadContext(HttpRequestResponseHolder requestResponseHolder) {
		HttpServletRequest request = requestResponseHolder.getRequest();
		HttpServletResponse response = requestResponseHolder.getResponse();
		HttpSession httpSession = request.getSession(false);
		SecurityContext context = readSecurityContextFromSession(httpSession);
		if (context == null) {
			context = generateNewContext();
			if (this.logger.isTraceEnabled()) {
				this.logger.trace(LogMessage.format("Created %s", context));
			}
		}
		if (response != null) {
			SaveToSessionResponseWrapper wrappedResponse = new SaveToSessionResponseWrapper(response, request,
					httpSession != null, context);
			wrappedResponse.setSecurityContextHolderStrategy(this.securityContextHolderStrategy);
			requestResponseHolder.setResponse(wrappedResponse);
			requestResponseHolder.setRequest(new SaveToSessionRequestWrapper(request, wrappedResponse));
		}
		return context;
	}

	@Override
	public DeferredSecurityContext loadDeferredContext(HttpServletRequest request) {
		Supplier<SecurityContext> supplier = () -> readSecurityContextFromSession(request.getSession(false));
		return new SupplierDeferredSecurityContext(supplier, this.securityContextHolderStrategy);
	}

	@Override
	public void saveContext(SecurityContext context, HttpServletRequest request, HttpServletResponse response) {
		SaveContextOnUpdateOrErrorResponseWrapper responseWrapper = WebUtils.getNativeResponse(response,
				SaveContextOnUpdateOrErrorResponseWrapper.class);
		if (responseWrapper == null) {
<<<<<<< HEAD
			boolean httpSessionExists = request.getSession(false) != null;
			SecurityContext initialContext = this.securityContextHolderStrategy.createEmptyContext();
			responseWrapper = new SaveToSessionResponseWrapper(response, request, httpSessionExists, initialContext);
=======
			saveContextInHttpSession(context, request);
			return;
>>>>>>> 2d52fb8e
		}
		responseWrapper.saveContext(context);
	}

	private void saveContextInHttpSession(SecurityContext context, HttpServletRequest request) {
		if (isTransient(context) || isTransient(context.getAuthentication())) {
			return;
		}
		SecurityContext emptyContext = generateNewContext();
		if (emptyContext.equals(context)) {
			HttpSession session = request.getSession(false);
			removeContextFromSession(context, session);
		}
		else {
			boolean createSession = this.allowSessionCreation;
			HttpSession session = request.getSession(createSession);
			setContextInSession(context, session);
		}
	}

	private void setContextInSession(SecurityContext context, HttpSession session) {
		if (session != null) {
			session.setAttribute(this.springSecurityContextKey, context);
			if (this.logger.isDebugEnabled()) {
				this.logger.debug(LogMessage.format("Stored %s to HttpSession [%s]", context, session));
			}
		}
	}

	private void removeContextFromSession(SecurityContext context, HttpSession session) {
		if (session != null) {
			session.removeAttribute(this.springSecurityContextKey);
			if (this.logger.isDebugEnabled()) {
				this.logger.debug(LogMessage.format("Removed %s from HttpSession [%s]", context, session));
			}
		}
	}

	@Override
	public boolean containsContext(HttpServletRequest request) {
		HttpSession session = request.getSession(false);
		if (session == null) {
			return false;
		}
		return session.getAttribute(this.springSecurityContextKey) != null;
	}

	/**
	 * @param httpSession the session obtained from the request.
	 */
	private SecurityContext readSecurityContextFromSession(HttpSession httpSession) {
		if (httpSession == null) {
			this.logger.trace("No HttpSession currently exists");
			return null;
		}
		// Session exists, so try to obtain a context from it.
		Object contextFromSession = httpSession.getAttribute(this.springSecurityContextKey);
		if (contextFromSession == null) {
			if (this.logger.isTraceEnabled()) {
				this.logger.trace(LogMessage.format("Did not find SecurityContext in HttpSession %s "
						+ "using the SPRING_SECURITY_CONTEXT session attribute", httpSession.getId()));
			}
			return null;
		}

		// We now have the security context object from the session.
		if (!(contextFromSession instanceof SecurityContext)) {
			this.logger.warn(LogMessage.format(
					"%s did not contain a SecurityContext but contained: '%s'; are you improperly "
							+ "modifying the HttpSession directly (you should always use SecurityContextHolder) "
							+ "or using the HttpSession attribute reserved for this class?",
					this.springSecurityContextKey, contextFromSession));
			return null;
		}

		if (this.logger.isTraceEnabled()) {
			this.logger.trace(
					LogMessage.format("Retrieved %s from %s", contextFromSession, this.springSecurityContextKey));
		}
		else if (this.logger.isDebugEnabled()) {
			this.logger.debug(LogMessage.format("Retrieved %s", contextFromSession));
		}
		// Everything OK. The only non-null return from this method.
		return (SecurityContext) contextFromSession;
	}

	/**
	 * By default, calls {@link SecurityContextHolder#createEmptyContext()} to obtain a
	 * new context (there should be no context present in the holder when this method is
	 * called). Using this approach the context creation strategy is decided by the
	 * {@link SecurityContextHolderStrategy} in use. The default implementations will
	 * return a new <tt>SecurityContextImpl</tt>.
	 * @return a new SecurityContext instance. Never null.
	 */
	protected SecurityContext generateNewContext() {
		return this.securityContextHolderStrategy.createEmptyContext();
	}

	/**
	 * If set to true (the default), a session will be created (if required) to store the
	 * security context if it is determined that its contents are different from the
	 * default empty context value.
	 * <p>
	 * Note that setting this flag to false does not prevent this class from storing the
	 * security context. If your application (or another filter) creates a session, then
	 * the security context will still be stored for an authenticated user.
	 * @param allowSessionCreation
	 */
	public void setAllowSessionCreation(boolean allowSessionCreation) {
		this.allowSessionCreation = allowSessionCreation;
	}

	/**
	 * Allows the use of session identifiers in URLs to be disabled. Off by default.
	 * @param disableUrlRewriting set to <tt>true</tt> to disable URL encoding methods in
	 * the response wrapper and prevent the use of <tt>jsessionid</tt> parameters.
	 */
	public void setDisableUrlRewriting(boolean disableUrlRewriting) {
		this.disableUrlRewriting = disableUrlRewriting;
	}

	/**
	 * Allows the session attribute name to be customized for this repository instance.
	 * @param springSecurityContextKey the key under which the security context will be
	 * stored. Defaults to {@link #SPRING_SECURITY_CONTEXT_KEY}.
	 */
	public void setSpringSecurityContextKey(String springSecurityContextKey) {
		Assert.hasText(springSecurityContextKey, "springSecurityContextKey cannot be empty");
		this.springSecurityContextKey = springSecurityContextKey;
	}

	/**
	 * Sets the {@link SecurityContextHolderStrategy} to use. The default action is to use
	 * the {@link SecurityContextHolderStrategy} stored in {@link SecurityContextHolder}.
	 *
	 * @since 5.8
	 */
	public void setSecurityContextHolderStrategy(SecurityContextHolderStrategy strategy) {
		this.securityContextHolderStrategy = strategy;
		this.contextObject = this.securityContextHolderStrategy.createEmptyContext();
	}

	private boolean isTransient(Object object) {
		if (object == null) {
			return false;
		}
		return AnnotationUtils.getAnnotation(object.getClass(), Transient.class) != null;
	}

	/**
	 * Sets the {@link AuthenticationTrustResolver} to be used. The default is
	 * {@link AuthenticationTrustResolverImpl}.
	 * @param trustResolver the {@link AuthenticationTrustResolver} to use. Cannot be
	 * null.
	 */
	public void setTrustResolver(AuthenticationTrustResolver trustResolver) {
		Assert.notNull(trustResolver, "trustResolver cannot be null");
		this.trustResolver = trustResolver;
	}

	private static class SaveToSessionRequestWrapper extends HttpServletRequestWrapper {

		private final SaveContextOnUpdateOrErrorResponseWrapper response;

		SaveToSessionRequestWrapper(HttpServletRequest request, SaveContextOnUpdateOrErrorResponseWrapper response) {
			super(request);
			this.response = response;
		}

		@Override
		public AsyncContext startAsync() {
			this.response.disableSaveOnResponseCommitted();
			return super.startAsync();
		}

		@Override
		public AsyncContext startAsync(ServletRequest servletRequest, ServletResponse servletResponse)
				throws IllegalStateException {
			this.response.disableSaveOnResponseCommitted();
			return super.startAsync(servletRequest, servletResponse);
		}

	}

	/**
	 * Wrapper that is applied to every request/response to update the
	 * <code>HttpSession</code> with the <code>SecurityContext</code> when a
	 * <code>sendError()</code> or <code>sendRedirect</code> happens. See SEC-398.
	 * <p>
	 * Stores the necessary state from the start of the request in order to make a
	 * decision about whether the security context has changed before saving it.
	 */
	final class SaveToSessionResponseWrapper extends SaveContextOnUpdateOrErrorResponseWrapper {

		private final Log logger = HttpSessionSecurityContextRepository.this.logger;

		private final HttpServletRequest request;

		private final boolean httpSessionExistedAtStartOfRequest;

		private final SecurityContext contextBeforeExecution;

		private final Authentication authBeforeExecution;

		private boolean isSaveContextInvoked;

		/**
		 * Takes the parameters required to call <code>saveContext()</code> successfully
		 * in addition to the request and the response object we are wrapping.
		 * @param request the request object (used to obtain the session, if one exists).
		 * @param httpSessionExistedAtStartOfRequest indicates whether there was a session
		 * in place before the filter chain executed. If this is true, and the session is
		 * found to be null, this indicates that it was invalidated during the request and
		 * a new session will now be created.
		 * @param context the context before the filter chain executed. The context will
		 * only be stored if it or its contents changed during the request.
		 */
		SaveToSessionResponseWrapper(HttpServletResponse response, HttpServletRequest request,
				boolean httpSessionExistedAtStartOfRequest, SecurityContext context) {
			super(response, HttpSessionSecurityContextRepository.this.disableUrlRewriting);
			this.request = request;
			this.httpSessionExistedAtStartOfRequest = httpSessionExistedAtStartOfRequest;
			this.contextBeforeExecution = context;
			this.authBeforeExecution = context.getAuthentication();
		}

		/**
		 * Stores the supplied security context in the session (if available) and if it
		 * has changed since it was set at the start of the request. If the
		 * AuthenticationTrustResolver identifies the current user as anonymous, then the
		 * context will not be stored.
		 * @param context the context object obtained from the SecurityContextHolder after
		 * the request has been processed by the filter chain.
		 * SecurityContextHolder.getContext() cannot be used to obtain the context as it
		 * has already been cleared by the time this method is called.
		 *
		 */
		@Override
		protected void saveContext(SecurityContext context) {
			if (isTransient(context)) {
				return;
			}
			final Authentication authentication = context.getAuthentication();
			if (isTransient(authentication)) {
				return;
			}
			HttpSession httpSession = this.request.getSession(false);
			String springSecurityContextKey = HttpSessionSecurityContextRepository.this.springSecurityContextKey;
			// See SEC-776
			if (authentication == null
					|| HttpSessionSecurityContextRepository.this.trustResolver.isAnonymous(authentication)) {
				if (httpSession != null && this.authBeforeExecution != null) {
					// SEC-1587 A non-anonymous context may still be in the session
					// SEC-1735 remove if the contextBeforeExecution was not anonymous
					httpSession.removeAttribute(springSecurityContextKey);
					this.isSaveContextInvoked = true;
				}
				if (this.logger.isDebugEnabled()) {
					if (authentication == null) {
						this.logger.debug("Did not store empty SecurityContext");
					}
					else {
						this.logger.debug("Did not store anonymous SecurityContext");
					}
				}
				return;
			}
			httpSession = (httpSession != null) ? httpSession : createNewSessionIfAllowed(context);
			// If HttpSession exists, store current SecurityContext but only if it has
			// actually changed in this thread (see SEC-37, SEC-1307, SEC-1528)
			if (httpSession != null) {
				// We may have a new session, so check also whether the context attribute
				// is set SEC-1561
				if (contextChanged(context) || httpSession.getAttribute(springSecurityContextKey) == null) {
					HttpSessionSecurityContextRepository.this.saveContextInHttpSession(context, this.request);
					this.isSaveContextInvoked = true;
				}
			}
		}

		private boolean contextChanged(SecurityContext context) {
			return this.isSaveContextInvoked || context != this.contextBeforeExecution
					|| context.getAuthentication() != this.authBeforeExecution;
		}

		private HttpSession createNewSessionIfAllowed(SecurityContext context) {
			if (this.httpSessionExistedAtStartOfRequest) {
				this.logger.debug("HttpSession is now null, but was not null at start of request; "
						+ "session was invalidated, so do not create a new session");
				return null;
			}
			if (!HttpSessionSecurityContextRepository.this.allowSessionCreation) {
				this.logger.debug("The HttpSession is currently null, and the "
						+ HttpSessionSecurityContextRepository.class.getSimpleName()
						+ " is prohibited from creating an HttpSession "
						+ "(because the allowSessionCreation property is false) - SecurityContext thus not "
						+ "stored for next request");
				return null;
			}
			// Generate a HttpSession only if we need to
			if (HttpSessionSecurityContextRepository.this.contextObject.equals(context)) {
				this.logger.debug(LogMessage.format(
						"HttpSession is null, but SecurityContext has not changed from "
								+ "default empty context %s so not creating HttpSession or storing SecurityContext",
						context));
				return null;
			}
			try {
				HttpSession session = this.request.getSession(true);
				this.logger.debug("Created HttpSession as SecurityContext is non-default");
				return session;
			}
			catch (IllegalStateException ex) {
				// Response must already be committed, therefore can't create a new
				// session
				this.logger.warn("Failed to create a session, as response has been committed. "
						+ "Unable to store SecurityContext.");
			}
			return null;
		}

	}

}<|MERGE_RESOLUTION|>--- conflicted
+++ resolved
@@ -1,9 +1,5 @@
 /*
-<<<<<<< HEAD
- * Copyright 2002-2022 the original author or authors.
-=======
  * Copyright 2002-2023 the original author or authors.
->>>>>>> 2d52fb8e
  *
  * Licensed under the Apache License, Version 2.0 (the "License");
  * you may not use this file except in compliance with the License.
@@ -154,14 +150,8 @@
 		SaveContextOnUpdateOrErrorResponseWrapper responseWrapper = WebUtils.getNativeResponse(response,
 				SaveContextOnUpdateOrErrorResponseWrapper.class);
 		if (responseWrapper == null) {
-<<<<<<< HEAD
-			boolean httpSessionExists = request.getSession(false) != null;
-			SecurityContext initialContext = this.securityContextHolderStrategy.createEmptyContext();
-			responseWrapper = new SaveToSessionResponseWrapper(response, request, httpSessionExists, initialContext);
-=======
 			saveContextInHttpSession(context, request);
 			return;
->>>>>>> 2d52fb8e
 		}
 		responseWrapper.saveContext(context);
 	}
